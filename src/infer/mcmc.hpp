--- conflicted
+++ resolved
@@ -105,15 +105,10 @@
         using namespace std::chrono;
 
         // Used for publishing statistics to visualisation server.
-<<<<<<< HEAD
-        //zmq::socket_t publisher(context_, ZMQ_PUB);
-        //publisher.bind("tcp://*:5556");
-=======
         // RS 2018/09/12:  Since we're not using such a server, comment out
         // to enable us to run multiple simulations at once.
         // zmq::socket_t publisher(context_, ZMQ_PUB);
         // publisher.bind("tcp://*:5556");
->>>>>>> 8ee12691
 
         // Record the starting time of the MCMC
         steady_clock::time_point startTime = steady_clock::now();
@@ -265,11 +260,8 @@
             }
 
             // Quick and dirty way to get the data to the visualisation server
-<<<<<<< HEAD
-            //comms::sendString(publisher, s.str());
-=======
+            // RS 2018/09/12:  commented out to enable multiple concurrent runs.
             // comms::sendString(publisher, s.str());
->>>>>>> 8ee12691
 
             if (duration_cast<milliseconds>(steady_clock::now() - lastPrintTime).count() > 2000)
             {
